# coding=utf-8
# Copyright 2020 Google and DeepMind.
#
# Licensed under the Apache License, Version 2.0 (the "License");
# you may not use this file except in compliance with the License.
# You may obtain a copy of the License at
#
#     http://www.apache.org/licenses/LICENSE-2.0
#
# Unless required by applicable law or agreed to in writing, software
# distributed under the License is distributed on an "AS IS" BASIS,
# WITHOUT WARRANTIES OR CONDITIONS OF ANY KIND, either express or implied.
# See the License for the specific language governing permissions and
# limitations under the License.
#!/bin/bash
REPO=$PWD
MODEL=${1:-bert-base-multilingual-cased}
GPU=${2:-0}
DATA_DIR=${3:-"$REPO/download/"}
OUT_DIR=${4:-"$REPO/outputs/"}

TASK='udpos'
export CUDA_VISIBLE_DEVICES=$GPU
LANGS='af,ar,bg,de,el,en,es,et,eu,fa,fi,fr,he,hi,hu,id,it,ja,kk,ko,mr,nl,pt,ru,ta,te,th,tl,tr,ur,vi,yo,zh'
NUM_EPOCHS=10
MAX_LENGTH=128
LR=2e-5

LC=""
if [ $MODEL == "bert-base-multilingual-cased" ]; then
  MODEL_TYPE="bert"
<<<<<<< HEAD
elif [ $MODEL == "xlm-mlm-100-1280" ] || [ $MODEL == "xlm-mlm-tlm-xnli15-1024" ]; then
=======
elif [ $MODEL == "xlm-mlm-100-1280" ] || [ $MODEL == "xlm-mlm-tlm-xnli15-1024"]; then
>>>>>>> 22b13c6e
  MODEL_TYPE="xlm"
  LC=" --do_lower_case"
elif [ $MODEL == "xlm-roberta-large" ] || [ $MODEL == "xlm-roberta-base" ]; then
  MODEL_TYPE="xlmr"
fi

<<<<<<< HEAD
if [ $MODEL == "xlm-mlm-100-1280" ] || [ $MODEL == "xlm-roberta-large" ]; then
=======
if [ $MODEL == "xlm-roberta-large" ] || [ $MODEL == "xlm-mlm-100-1280" ]; then
>>>>>>> 22b13c6e
  BATCH_SIZE=2
  GRAD_ACC=16
else
  BATCH_SIZE=8
  GRAD_ACC=4
fi

DATA_DIR=$DATA_DIR/$TASK/${TASK}_processed_maxlen${MAX_LENGTH}/
OUTPUT_DIR="$OUT_DIR/$TASK/${MODEL}-LR${LR}-epoch${NUM_EPOCH}-MaxLen${MAX_LENGTH}/"
mkdir -p $OUTPUT_DIR
python3 $REPO/third_party/run_tag.py \
  --data_dir $DATA_DIR \
  --model_type $MODEL_TYPE \
  --labels $DATA_DIR/labels.txt \
  --model_name_or_path $MODEL \
  --output_dir $OUTPUT_DIR \
  --max_seq_length  $MAX_LENGTH \
  --num_train_epochs $NUM_EPOCHS \
  --per_gpu_train_batch_size $BATCH_SIZE \
  --save_steps 500 \
  --seed 1 \
  --learning_rate $LR \
  --do_train \
  --do_eval \
  --do_predict \
  --do_predict_dev \
  --evaluate_during_training \
  --predict_langs $LANGS \
  --gradient_accumulation_steps $GRAD_ACC \
  --log_file $OUTPUT_DIR/train.log \
  --eval_all_checkpoints \
  --overwrite_output_dir \
  --save_only_best_checkpoint $LC<|MERGE_RESOLUTION|>--- conflicted
+++ resolved
@@ -29,22 +29,14 @@
 LC=""
 if [ $MODEL == "bert-base-multilingual-cased" ]; then
   MODEL_TYPE="bert"
-<<<<<<< HEAD
 elif [ $MODEL == "xlm-mlm-100-1280" ] || [ $MODEL == "xlm-mlm-tlm-xnli15-1024" ]; then
-=======
-elif [ $MODEL == "xlm-mlm-100-1280" ] || [ $MODEL == "xlm-mlm-tlm-xnli15-1024"]; then
->>>>>>> 22b13c6e
   MODEL_TYPE="xlm"
   LC=" --do_lower_case"
 elif [ $MODEL == "xlm-roberta-large" ] || [ $MODEL == "xlm-roberta-base" ]; then
   MODEL_TYPE="xlmr"
 fi
 
-<<<<<<< HEAD
-if [ $MODEL == "xlm-mlm-100-1280" ] || [ $MODEL == "xlm-roberta-large" ]; then
-=======
-if [ $MODEL == "xlm-roberta-large" ] || [ $MODEL == "xlm-mlm-100-1280" ]; then
->>>>>>> 22b13c6e
+if [ $MODEL == "xlm-mlm-100-1280" ] || [ $MODEL == "xlm-roberta-large" ]; the
   BATCH_SIZE=2
   GRAD_ACC=16
 else
